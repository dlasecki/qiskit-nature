--- conflicted
+++ resolved
@@ -165,16 +165,6 @@
     """
 
     def __init__(
-<<<<<<< HEAD
-            self,
-            data: Union[
-                str,
-                List[Tuple[str, complex]],
-                Tuple[np.ndarray, np.ndarray],
-            ],
-            spin: Union[float, Fraction] = Fraction(1, 2),
-            register_length: Optional[int] = None,
-=======
         self,
         data: Union[
             str,
@@ -183,14 +173,12 @@
         ],
         spin: Union[float, Fraction] = Fraction(1, 2),
         register_length: Optional[int] = None,
->>>>>>> f544e0fd
     ):
         r"""
         Args:
             data: label string, list of labels and coefficients. See the label section in
                   the documentation of :class:`SpinOp` for more details.
             spin: positive half-integer (integer or half-odd-integer) that represents spin.
-            register_length: length of a register.
 
         Raises:
             ValueError: invalid data is given.
@@ -213,15 +201,9 @@
             self._coeffs = np.array(data[1], dtype=dtype)
 
         if (
-<<<<<<< HEAD
-                isinstance(data, tuple)
-                and isinstance(data[0], str)
-                and isinstance(data[1], (int, float, complex))
-=======
             isinstance(data, tuple)
             and isinstance(data[0], str)
             and isinstance(data[1], (int, float, complex))
->>>>>>> f544e0fd
         ):
             data = [data]
 
@@ -480,11 +462,7 @@
         xyz_dict = {"X": 0, "Y": 1, "Z": 2}
 
         # 3-dimensional ndarray (XYZ, terms, register)
-<<<<<<< HEAD
-        self._spin_array = np.zeros((3, len(labels), self._register_length), dtype=np.uint8)
-=======
         self._spin_array = np.zeros((3, len(labels), self.register_length), dtype=np.uint8)
->>>>>>> f544e0fd
         for term, label in enumerate(labels):
             for split_label in label.split():
                 xyz, nums = split_label.split("_", 1)
@@ -494,14 +472,6 @@
 
                 xyz_num = xyz_dict[xyz]
                 index, power = map(int, nums.split("^", 1)) if "^" in nums else (int(nums), 1)
-<<<<<<< HEAD
-                if index >= self._register_length:
-                    raise ValueError("index must be smaller than register_length.")
-                register = self._register_length - index - 1
-                # Check the order of X, Y, and Z whether it has been already assigned.
-                if self._spin_array[range(xyz_num + 1, 3), term, register].any():
-                    raise ValueError("Label must be in XYZ order.")
-=======
                 if index >= self.register_length:
                     raise ValueError(
                         f"Index {index} must be smaller than register_length {self.register_length}"
@@ -510,7 +480,6 @@
                 # Check the order of X, Y, and Z whether it has been already assigned.
                 if self._spin_array[range(xyz_num + 1, 3), term, register].any():
                     raise ValueError(f"Label must be in XYZ order, but {label}.")
->>>>>>> f544e0fd
                 # same label is not assigned.
                 if self._spin_array[xyz_num, term, register]:
                     raise ValueError("Duplicate label.")
@@ -555,19 +524,11 @@
                     if minus_pos - plus_pos == 1:
                         positions.append(plus_pos)
                         indices.append(i)
-<<<<<<< HEAD
-            for ops in product(*[[f"X_{i}^2", f"Y_{i}^2", f"Z_{i}"] for i in indices]):
-=======
             for ops in product(*([f"X_{i}^2", f"Y_{i}^2", f"Z_{i}"] for i in indices)):
->>>>>>> f544e0fd
                 label_list = label.split()
                 for pos, op in zip(positions, ops):
                     label_list[pos] = op
                 for pos, op in zip(positions, ops):
-<<<<<<< HEAD
-                    label_list.pop(pos + 1)
-=======
                     label_list.pop(pos+1)
->>>>>>> f544e0fd
                 new_data.append((" ".join(label_list), coeff))
         return new_data